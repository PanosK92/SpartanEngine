/*
Copyright(c) 2015-2025 Panos Karabelas

Permission is hereby granted, free of charge, to any person obtaining a copy
of this software and associated documentation files (the "Software"), to deal
in the Software without restriction, including without limitation the rights
to use, copy, modify, merge, publish, distribute, sublicense, and / or sell
copies of the Software, and to permit persons to whom the Software is furnished
to do so, subject to the following conditions :

The above copyright notice and this permission notice shall be included in
all copies or substantial portions of the Software.

THE SOFTWARE IS PROVIDED "AS IS", WITHOUT WARRANTY OF ANY KIND, EXPRESS OR
IMPLIED, INCLUDING BUT NOT LIMITED TO THE WARRANTIES OF MERCHANTABILITY, FITNESS
FOR A PARTICULAR PURPOSE AND NONINFRINGEMENT.IN NO EVENT SHALL THE AUTHORS OR
COPYRIGHT HOLDERS BE LIABLE FOR ANY CLAIM, DAMAGES OR OTHER LIABILITY, WHETHER
IN AN ACTION OF CONTRACT, TORT OR OTHERWISE, ARISING FROM, OUT OF OR IN
CONNECTION WITH THE SOFTWARE OR THE USE OR OTHER DEALINGS IN THE SOFTWARE.
*/

//= INLUCDES =====================
#include "pch.h"
#include "GeneralWindows.h"
#include "ImGui/Source/imgui.h"
#include "ImGui/ImGui_Extension.h"
#include "FileSystem/FileSystem.h"
#include "Settings.h"
#include "Widgets/Viewport.h"
#include "Input/Input.h"
#include "Game/Game.h"
#include "Core/ProgressTracker.h"
#include "RHI/RHI_Device.h"
//================================

//= NAMESPACES =====
using namespace std;
//==================

namespace
{
    Editor* editor = nullptr;

    namespace sponsor
    {
        bool visible = true;

        void window()
        {
            if (!visible)
                return;

            ImGui::SetNextWindowPos(editor->GetWidget<Viewport>()->GetCenter(), ImGuiCond_Always, ImVec2(0.5f, 0.5f));
            if (ImGui::Begin("Support Spartan Engine", &visible, ImGuiWindowFlags_NoDocking | ImGuiWindowFlags_NoCollapse | ImGuiWindowFlags_NoScrollbar | ImGuiWindowFlags_AlwaysAutoResize))
            {
                ImGui::PushItemWidth(500.0f * spartan::Window::GetDpiScale());
                ImGui::Text("I cover the costs for hosting and bandwidth of engine assets");
                ImGui::Text("If you enjoy the simplicity of running a single script, build, run and have everything just work, please consider sponsoring to help keep everything running smoothly!");
                ImGui::PopItemWidth();

                ImGui::Separator();

                if (ImGuiSp::button_centered_on_line("Sponsor"))
                {
                    spartan::FileSystem::OpenUrl("https://github.com/sponsors/PanosK92");
                }
            }
            ImGui::End();
        }
    }

    namespace introduction
    {
        bool visible = true;

        void window()
        {
             if (!visible)
                return;

            ImGui::SetNextWindowPos(editor->GetWidget<Viewport>()->GetCenter(), ImGuiCond_Always, ImVec2(0.5f, 0.5f));
            if (ImGui::Begin("What should you expect", &visible, ImGuiWindowFlags_NoDocking | ImGuiWindowFlags_NoCollapse | ImGuiWindowFlags_NoScrollbar | ImGuiWindowFlags_AlwaysAutoResize))
            {
                ImGui::PushItemWidth(500.0f * spartan::Window::GetDpiScale());
                ImGui::Text("This isn't an engine for the average user, it's designed for advanced research and experimentation, ideal for industry veterans.");
                ImGui::PopItemWidth();

                ImGui::Separator();

                if (ImGuiSp::button_centered_on_line("Ok"))
                {
                    visible = false;
                }
             }

            ImGui::End();
        }
    }

    namespace about
    {
        bool visible = false;

        static const char* license_text =
            "MIT License"
            "\n\n"
            "Copyright(c) 2015-2025 Panos Karabelas"
             "\n\n"
            "Permission is hereby granted, free of charge, to any person obtaining a copy"
            "of this software and associated documentation files (the \"Software\"), to deal"
            "in the Software without restriction, including without limitation the rights"
            "to use, copy, modify, merge, publish, distribute, sublicense, and/or sell"
            "copies of the Software, and to permit persons to whom the Software is"
            "furnished to do so, subject to the following conditions:"
            "\n\n"
            "The above copyright notice and this permission notice shall be included in all"
            "copies or substantial portions of the Software."
            "\n\n"
            "THE SOFTWARE IS PROVIDED \"AS IS\", WITHOUT WARRANTY OF ANY KIND, EXPRESS OR"
            "IMPLIED, INCLUDING BUT NOT LIMITED TO THE WARRANTIES OF MERCHANTABILITY, "
            "FITNESS FOR A PARTICULAR PURPOSE AND NONINFRINGEMENT. IN NO EVENT SHALL THE"
            "AUTHORS OR COPYRIGHT HOLDERS BE LIABLE FOR ANY CLAIM, DAMAGES OR OTHER"
            "LIABILITY, WHETHER IN AN ACTION OF CONTRACT, TORT OR OTHERWISE, ARISING FROM, "
            "OUT OF OR IN CONNECTION WITH THE SOFTWARE OR THE USE OR OTHER DEALINGS IN THE SOFTWARE.";

        struct Contributor
        {
            string role;
            string name;
            string country;
            string button_text;
            string button_url;
            string contribution;
            string steam_key;
        };
        
        static const vector<Contributor> contributors =
        {
            { "Spartan", "Iker Galardi",        "Basque Country", "LinkedIn",  "https://www.linkedin.com/in/iker-galardi/",               "Linux port (WIP)",                                                        "N/A" },
            { "Spartan", "Jesse Guerrero",      "United States",  "LinkedIn",  "https://www.linkedin.com/in/jguer",                       "UX updates",                                                              "N/A" },
            { "Spartan", "Konstantinos Benos",  "Greece",         "X",         "https://x.com/deg3x",                                     "Bug fixes & editor theme v2",                                             "N/A" },
            { "Spartan", "Nick Polyderopoulos", "Greece",         "LinkedIn",  "https://www.linkedin.com/in/nick-polyderopoulos-21742397","UX updates",                                                              "N/A" },
            { "Spartan", "Panos Kolyvakis",     "Greece",         "LinkedIn",  "https://www.linkedin.com/in/panos-kolyvakis-66863421a/",  "Water buoyancy improvements",                                             "N/A" },
            { "Spartan", "Tri Tran",            "Belgium",        "LinkedIn",  "https://www.linkedin.com/in/mtrantr/",                    "Screen space shadows (Days Gone)",                                        "Starfield" },
            { "Spartan", "Ege",                 "Turkey",         "X",         "https://x.com/egedq",                                     "Editor theme v3 + save/load themes",                                      "N/A" },
            { "Spartan", "Sandro Mtchedlidze",  "Georgia",        "Artstation","https://www.artstation.com/sandromch",                    "Tonemapper, perf/lighting finds, tubes lights in the car showroom world", "N/A" },
            { "Hoplite", "Apostolos Bouzalas",  "Greece",         "LinkedIn",  "https://www.linkedin.com/in/apostolos-bouzalas",          "A few performance reports",                                               "N/A" },
            { "Hoplite", "Nikolas Pattakos",    "Greece",         "LinkedIn",  "https://www.linkedin.com/in/nikolaspattakos/",            "GCC fixes",                                                               "N/A" },
            { "Hoplite", "Roman Koshchei",      "Ukraine",        "X",         "https://x.com/roman_koshchei",                            "Circular stack (undo/redo)",                                              "N/A" },
            { "Hoplite", "Kristi Kercyku",      "Albania",        "GitHub",    "https://github.com/kristiker",                            "G-buffer depth issue fix",                                                "N/A" },
            { "Hoplite", "Kinjal Kishor",       "India",          "X",         "https://x.com/kinjalkishor",                              "A few testing reports",                                                   "N/A" },
        };

        void personal_details()
        {
            ImGui::BeginGroup();
            {
                // shift text that the buttons and the text align
                static const float y_shift = 6.0f;
            
                ImGui::SetCursorPosY(ImGui::GetCursorPosY() + y_shift);
                ImGui::Text("Creator");
            
                ImGui::SameLine();
                ImGui::SetCursorPosY(ImGui::GetCursorPosY() - y_shift);
                if (ImGuiSp::button("Panos Karabelas"))
                {
                    spartan::FileSystem::OpenUrl("https://panoskarabelas.com/");
                }
            
                ImGui::SameLine();
                ImGui::SetCursorPosY(ImGui::GetCursorPosY() - y_shift);
                if (ImGuiSp::button("GitHub"))
                {
                    spartan::FileSystem::OpenUrl("https://github.com/PanosK92/SpartanEngine");
                }
            
                ImGui::SameLine();
                ImGui::SetCursorPosY(ImGui::GetCursorPosY() - y_shift);
                if (ImGuiSp::button("X"))
                {
                    spartan::FileSystem::OpenUrl("https://twitter.com/panoskarabelas1");
                }
            }
            ImGui::EndGroup();
        }

        void contributors_table()
        {
            ImGui::Text("Contributors");
            if (ImGui::BeginTable("##contributors_table", 6, ImGuiTableFlags_Borders | ImGuiTableFlags_RowBg | ImGuiTableFlags_SizingFixedFit))
            {
                ImGui::TableSetupColumn("Title");
                ImGui::TableSetupColumn("Name");
                ImGui::TableSetupColumn("Country");
                ImGui::TableSetupColumn("URL");
                ImGui::TableSetupColumn("Contribution");
                ImGui::TableSetupColumn("Steam Key");
                ImGui::TableHeadersRow();
        
                static const float y_shift = 8.0f;
        
                for (const auto& c : contributors)
                {
                    ImGui::TableNextRow();
        
                    // role
                    ImGui::TableSetColumnIndex(0);
                    ImGui::SetCursorPosY(ImGui::GetCursorPosY() + y_shift);
                    ImGui::TextUnformatted(c.role.c_str());
        
                    // name
                    ImGui::TableSetColumnIndex(1);
                    ImGui::SetCursorPosY(ImGui::GetCursorPosY() + y_shift);
                    ImGui::TextUnformatted(c.name.c_str());
        
                    // country
                    ImGui::TableSetColumnIndex(2);
                    ImGui::SetCursorPosY(ImGui::GetCursorPosY() + y_shift);
                    ImGui::TextUnformatted(c.country.c_str());
        
                    // url button
                    ImGui::TableSetColumnIndex(3);
                    ImGui::PushID(&c); // unique id per row
                    if (ImGui::Button(c.button_text.c_str()))
                    {
                        spartan::FileSystem::OpenUrl(c.button_url);
                    }
                    ImGui::PopID();
        
                    // contribution
                    ImGui::TableSetColumnIndex(4);
                    ImGui::TextUnformatted(c.contribution.c_str());
        
                    // steam key
                    ImGui::TableSetColumnIndex(5);
                    ImGui::TextUnformatted(c.steam_key.c_str());
                }
                ImGui::EndTable();
            }
        }

        void third_party_libraries()
        {
            ImGui::BeginGroup();
            {
                ImGui::Text("Third party libraries");
                if (ImGui::BeginTable("##third_party_libs_table", 3, ImGuiTableFlags_Borders | ImGuiTableFlags_RowBg | ImGuiTableFlags_SizingFixedFit))
                {
                    ImGui::TableSetupColumn("Name", 0, -1.0f);
                    ImGui::TableSetupColumn("Version", 0, -1.0f);
                    ImGui::TableSetupColumn("URL", 0, -1.0f);
                    ImGui::TableHeadersRow();
            
                    for (const spartan::third_party_lib& lib : spartan::Settings::GetThirdPartyLibs())
                    {
                        // switch row
                        ImGui::TableNextRow();
            
                        // shift text down so that it's on the same line with the button
                        static const float y_shift = 8.0f;
            
                        // name
                        ImGui::TableSetColumnIndex(0);
                        ImGui::SetCursorPosY(ImGui::GetCursorPosY() + y_shift);
                        ImGui::Text(lib.name.c_str());
            
                        // version
                        ImGui::TableSetColumnIndex(1);
                        ImGui::SetCursorPosY(ImGui::GetCursorPosY() + y_shift);
                        ImGui::Text(lib.version.c_str());
            
                        // url
                        ImGui::TableSetColumnIndex(2);
                        ImGui::PushID(lib.url.c_str());
                        if (ImGuiSp::button("URL"))
                        {
                            spartan::FileSystem::OpenUrl(lib.url);
                        }
                        ImGui::PopID();
                    }
                    ImGui::EndTable();
                }
            }
            ImGui::EndGroup();
        }

        void window()
        {
             if (!visible)
                return;

            ImGui::SetNextWindowPos(ImVec2(ImGui::GetIO().DisplaySize.x * 0.5f, ImGui::GetIO().DisplaySize.y * 0.5f), ImGuiCond_FirstUseEver, ImVec2(0.5f, 0.5f));
            ImGui::Begin(spartan::version::c_str(), &visible, ImGuiWindowFlags_AlwaysAutoResize | ImGuiWindowFlags_NoCollapse | ImGuiWindowFlags_NoDocking);
            {
                ImGui::BeginGroup();
                {
                    // my details
                    personal_details();

                    ImGui::Separator();

                    // license
                    float max_width = 500.0f * spartan::Window::GetDpiScale();
                    ImGui::PushTextWrapPos(ImGui::GetCursorPos().x + max_width);
                    ImGui::TextWrapped(license_text);
                    ImGui::PopTextWrapPos();

                    ImGui::SameLine();

                    third_party_libraries();
                }
                ImGui::EndGroup();

                ImGui::Separator();

                contributors_table();
            }
            ImGui::End();
        }
    }

    namespace controls
    {
        bool visible = false;
    
        struct Shortcut
        {
            const char* shortcut;
            const char* description;
        };
    
        static const Shortcut editor_shortcuts[] =
        {
            { "Ctrl+P",       "Toggle this window"         },
            { "Ctrl+S",       "Save world"                 },
            { "Ctrl+L",       "Load world"                 },
            { "Ctrl+Z",       "Undo"                       },
            { "Ctrl+Shift+Z", "Redo"                       },
            { "Alt+Enter",    "Toggle fullscreen viewport" },
            { "F",            "Entity focus"               }
        };
    
        static const Shortcut camera_controls[] =
        {
            { "Left click while holding right click", "Fire physics cube"           },
            { "Right click",                          "Enable first-person control" },
            { "W, A, S, D",                           "Movement"                    },
            { "Q, E",                                 "Elevation"                   },
            { "F",                                    "Flashlight"                  },
            { "Ctrl",                                 "Crouch"                      }
        };

        void show_shortcut_table(const char* label, const Shortcut* shortcuts, size_t count)
        {
            if (ImGui::BeginTable(label, 2, ImGuiTableFlags_Borders | ImGuiTableFlags_RowBg))
            {
                ImGui::TableSetupColumn("Shortcut", ImGuiTableColumnFlags_WidthStretch);
                ImGui::TableSetupColumn("Description", ImGuiTableColumnFlags_WidthStretch);
                ImGui::TableHeadersRow();
        
                for (size_t i = 0; i < count; i++)
                {
                    ImGui::TableNextRow();
                    ImGui::TableSetColumnIndex(0);
                    ImGui::TextUnformatted(shortcuts[i].shortcut);
                    ImGui::TableSetColumnIndex(1);
                    ImGui::TextUnformatted(shortcuts[i].description);
                }
        
                ImGui::EndTable();
            }
        }
        
        void window()
        {
            if (!visible)
                return;
        
            ImGui::SetNextWindowPos(editor->GetWidget<Viewport>()->GetCenter(), ImGuiCond_FirstUseEver, ImVec2(0.5f, 0.5f));
            ImGui::SetNextWindowFocus();
            ImGui::Begin("Controls", &visible, ImGuiWindowFlags_AlwaysAutoResize | ImGuiWindowFlags_NoCollapse);
            {
                float table_width = 400.0f;
                float spacing     = ImGui::GetStyle().ItemSpacing.x;
                float available   = ImGui::GetContentRegionAvail().x;
        
                bool side_by_side = available >= (table_width * 2.0f + spacing);
        
                ImGui::BeginGroup();
                ImGui::Text("Editor");
                show_shortcut_table("editor_shortcuts", editor_shortcuts, std::size(editor_shortcuts));
                ImGui::EndGroup();
        
                if (side_by_side)
                    ImGui::SameLine();
        
                ImGui::BeginGroup();
                ImGui::Text("Camera");
                show_shortcut_table("camera_controls", camera_controls, std::size(camera_controls));
                ImGui::EndGroup();
            }
            ImGui::End();
        }
    }

    namespace worlds
    {
        struct WorldEntry
        {
            const char* name;
            const char* description;
            const char* status;      // wip, prototype, complete
            const char* performance; // light, moderate, demanding
            uint32_t vram;           // min vram requirement in megabytes
        };

        const WorldEntry worlds[] =
        {
<<<<<<< HEAD
            { "Car Showroom",      "Showcase world for YouTubers/Press. Does not use experimental tech.", "Complete"      , "Light",          4000 },
            { "Open World Forest", "Millions of Ghost of Tsushima grass blades.",                         "Prototype"     , "Very demanding", 8000 },
            { "Liminal Space",     "Shifts your frequency to a nearby reality.",                          "Prototype"     , "Light",          2048 },
            { "Sponza 4K",         "High-resolution textures & meshes.",                                  "Complete"      , "Demanding",      5000 },
            { "Subway",            "GI test. No lights, only emissive textures.",                         "Complete"      , "Moderate",       5000 },
            { "Minecraft",         "Blocky aesthetic.",                                                   "Complete"      , "Light",          4000 },
            { "Basic",             "Light, camera, floor.",                                               "Complete"      , "Light",          4000 },
            { "Water",             "Light, camera, ocean.",                                               "In Progress...", "?"             , 4000 }
=======
            { "Car Showroom",      "Showcase world for YouTubers/Press. Does not use experimental tech.", "Complete" , "Light",          4000  },
            { "Open World Forest", "Millions of Ghost of Tsushima grass blades.",                         "Prototype", "Very demanding", 10000 },
            { "Liminal Space",     "Shifts your frequency to a nearby reality.",                          "Prototype", "Light",          2048  },
            { "Sponza 4K",         "High-resolution textures & meshes.",                                  "Complete" , "Demanding",      5000  },
            { "Subway",            "GI test. No lights, only emissive textures.",                         "Complete" , "Moderate",       5000  },
            { "Minecraft",         "Blocky aesthetic.",                                                   "Complete" , "Light",          4000  },
            { "Basic",             "Light, camera, floor.",                                               "Complete" , "Light",          4000  }
>>>>>>> 379e2243
        };
        int world_index = 0;

        bool downloaded_and_extracted = false;
        bool visible_download_prompt  = false;
        bool visible_world_list       = false;

        void world_on_download_finished()
        {
            spartan::ProgressTracker::SetGlobalLoadingState(false);
            visible_world_list = true;
        }

        void download_and_extract()
        {
            spartan::FileSystem::Command("py download_assets.py", world_on_download_finished, false);
            spartan::ProgressTracker::SetGlobalLoadingState(true);
            visible_download_prompt = false;
        }

        void window()
        {
            if (visible_download_prompt)
            {
                ImGui::SetNextWindowPos(editor->GetWidget<Viewport>()->GetCenter(), ImGuiCond_Always, ImVec2(0.5f, 0.5f));
                if (ImGui::Begin("Default worlds", &visible_download_prompt,
                    ImGuiWindowFlags_NoDocking | ImGuiWindowFlags_NoCollapse | ImGuiWindowFlags_NoScrollbar | ImGuiWindowFlags_AlwaysAutoResize))
                {
                    ImGui::TextWrapped("No default worlds are present. Would you like to download them?");

                    bool python_available =
                        spartan::FileSystem::IsExecutableInPath("py") ||
                        spartan::FileSystem::IsExecutableInPath("python") ||
                        spartan::FileSystem::IsExecutableInPath("python3");

                    if (!python_available)
                    {
                        ImGui::Spacing();
                        ImGui::TextColored(ImVec4(1.0f, 0.3f, 0.3f, 1.0f),
                            "Error: Python is not installed or not found in your PATH.\n"
                            "Please install it to enable downloading.");
                    }

                    ImGui::Separator();

                    float button_width = ImGui::CalcTextSize("Download Worlds").x + ImGui::GetStyle().ItemSpacing.x * 3.0f;
                    float offset_x     = (ImGui::GetContentRegionAvail().x - button_width) * 0.5f;
                    ImGui::SetCursorPosX(ImGui::GetCursorPosX() + offset_x);

                    ImGui::BeginGroup();
                    {
                        ImGui::BeginDisabled(!python_available);
                        if (ImGui::Button("Download Worlds"))
                        {
                            download_and_extract();
                        }
                        ImGui::EndDisabled();

                        ImGui::SameLine();
                        if (ImGui::Button("Cancel"))
                        {
                            visible_download_prompt = false;
                        }
                    }
                    ImGui::EndGroup();
                }
                ImGui::End();
            }

            if (visible_world_list)
            {
                ImGui::SetNextWindowPos(editor->GetWidget<Viewport>()->GetCenter(), ImGuiCond_FirstUseEver, ImVec2(0.5f, 0.5f));
                if (ImGui::Begin("World Selection", &visible_world_list, ImGuiWindowFlags_NoDocking | ImGuiWindowFlags_NoCollapse | ImGuiWindowFlags_AlwaysAutoResize))
                {
                    const char* text_prompt  = "Select the world you would like to load.";
                    const char* text_warning = "Note: This is a developer build. It is experimental and not guaranteed to behave.";

                    ImGui::Text(text_prompt);
                    ImGui::Separator();

                    // calculate height to fit all world names without scrolling
                    float row_height  = ImGui::GetTextLineHeightWithSpacing();
                    float list_height = row_height * IM_ARRAYSIZE(worlds) + ImGui::GetStyle().FramePadding.y * 2;

                    // layout: left list, right details
                    ImGui::BeginChild("left_panel", ImVec2(190, list_height), true);
                    {
                        for (int i = 0; i < IM_ARRAYSIZE(worlds); i++)
                        {
                            if (ImGui::Selectable(worlds[i].name, world_index == i))
                            {
                                world_index = i;
                            }
                        }
                    }
                    ImGui::EndChild();

                    ImGui::SameLine();

                    ImGui::BeginChild("right_panel", ImVec2(800, list_height), true);
                    {
                        const WorldEntry& w = worlds[world_index];

                        // push full window wrap
                        ImGui::PushTextWrapPos(0.0f);
                        ImGui::TextWrapped("Description: %s", w.description);
                        ImGui::Separator();
                        ImGui::TextWrapped("Status: %s", w.status);
                        ImGui::Separator();
                        ImGui::TextWrapped("Performance: %s", w.performance);
                        ImGui::Separator();
                        uint64_t system_vram_mb = spartan::RHI_Device::MemoryGetTotalMb();
                        bool vram_sufficient    = system_vram_mb >= w.vram;
                        ImGui::TextWrapped("Minimum VRAM:");
                        ImGui::SameLine();
                        if (!vram_sufficient)
                        {
                            ImGui::TextColored(ImVec4(1.0f, 0.3f, 0.3f, 1.0f), "%u MB (System: %u MB)", w.vram, system_vram_mb);
                        }
                        else
                        {
                            ImGui::TextWrapped("%u MB (System: %u MB)", w.vram, system_vram_mb);
                        }
                        ImGui::PopTextWrapPos();
                    }
                    ImGui::EndChild();
                    ImGui::Separator();
                    ImGui::TextColored(ImVec4(1.0f, 0.5f, 0.2f, 1.0f), text_warning);

                    // buttons
                    ImGui::Spacing();
                    float button_width = 100.0f;
                    float total_width  = button_width * 3 + ImGui::GetStyle().ItemSpacing.x * 2;
                    float offset_x     = (ImGui::GetContentRegionAvail().x - total_width) * 0.5f;
                    ImGui::SetCursorPosX(ImGui::GetCursorPosX() + offset_x);

                    if (ImGui::Button("Load", ImVec2(button_width, 0)))
                    {
                        spartan::Game::Load(static_cast<spartan::DefaultWorld>(world_index));
                        visible_world_list = false;
                    }
                    ImGui::SameLine();
                    if (ImGui::Button("Cancel", ImVec2(button_width, 0)))
                    {
                        visible_world_list = false;
                    }
                    ImGui::SameLine();
                    if (ImGui::Button("Controls", ImVec2(button_width, 0)))
                    {
                        controls::visible = true;
                    }
                }
                ImGui::End();
            }
        }
    }
}

void GeneralWindows::Initialize(Editor* editor_in)
{
    editor = editor_in;

    // the sponsor window only shows up if the editor.ini file doesn't exist, which means that this is the first ever run
    sponsor::visible      = !spartan::FileSystem::Exists(ImGui::GetIO().IniFilename);
    introduction::visible = !spartan::FileSystem::Exists(ImGui::GetIO().IniFilename);

    // world download
    {
        size_t file_count                 = spartan::FileSystem::GetFilesInDirectory(spartan::ResourceCache::GetProjectDirectory()).size();       // assets.7z
        file_count                       += spartan::FileSystem::GetDirectoriesInDirectory(spartan::ResourceCache::GetProjectDirectory()).size(); // extracted folders
        worlds::downloaded_and_extracted  = file_count > 1; // assets.7z + extracted folders

        if (worlds::downloaded_and_extracted)
        {
            worlds::visible_world_list = true;
        }
        else
        {
            if (file_count == 0)
            { 
                worlds::visible_download_prompt = true;
            }
            else // assets.7z is present but not extracted
            {
                worlds::download_and_extract();
            }
        }
    }
}

void GeneralWindows::Tick()
{
    // windows
    {
        worlds::window();
        introduction::window();
        sponsor::window();
        about::window();
        controls::window();
    }

    // shortcuts
    if (spartan::Input::GetKey(spartan::KeyCode::Ctrl_Left) && spartan::Input::GetKeyDown(spartan::KeyCode::P))
    {
        controls::visible = !controls::visible;
    }
}

bool GeneralWindows::GetVisibilityWorlds()
{
    return worlds::visible_world_list;
}

void GeneralWindows::SetVisibilityWorlds(const bool visibility)
{
    worlds::visible_world_list = visibility;
}

bool* GeneralWindows::GetVisiblityWindowAbout()
{
    return &about::visible;
}

bool* GeneralWindows::GetVisiblityWindowControls()
{
    return &controls::visible;
}<|MERGE_RESOLUTION|>--- conflicted
+++ resolved
@@ -417,24 +417,14 @@
 
         const WorldEntry worlds[] =
         {
-<<<<<<< HEAD
-            { "Car Showroom",      "Showcase world for YouTubers/Press. Does not use experimental tech.", "Complete"      , "Light",          4000 },
-            { "Open World Forest", "Millions of Ghost of Tsushima grass blades.",                         "Prototype"     , "Very demanding", 8000 },
-            { "Liminal Space",     "Shifts your frequency to a nearby reality.",                          "Prototype"     , "Light",          2048 },
-            { "Sponza 4K",         "High-resolution textures & meshes.",                                  "Complete"      , "Demanding",      5000 },
-            { "Subway",            "GI test. No lights, only emissive textures.",                         "Complete"      , "Moderate",       5000 },
-            { "Minecraft",         "Blocky aesthetic.",                                                   "Complete"      , "Light",          4000 },
-            { "Basic",             "Light, camera, floor.",                                               "Complete"      , "Light",          4000 },
-            { "Water",             "Light, camera, ocean.",                                               "In Progress...", "?"             , 4000 }
-=======
-            { "Car Showroom",      "Showcase world for YouTubers/Press. Does not use experimental tech.", "Complete" , "Light",          4000  },
-            { "Open World Forest", "Millions of Ghost of Tsushima grass blades.",                         "Prototype", "Very demanding", 10000 },
-            { "Liminal Space",     "Shifts your frequency to a nearby reality.",                          "Prototype", "Light",          2048  },
-            { "Sponza 4K",         "High-resolution textures & meshes.",                                  "Complete" , "Demanding",      5000  },
-            { "Subway",            "GI test. No lights, only emissive textures.",                         "Complete" , "Moderate",       5000  },
-            { "Minecraft",         "Blocky aesthetic.",                                                   "Complete" , "Light",          4000  },
-            { "Basic",             "Light, camera, floor.",                                               "Complete" , "Light",          4000  }
->>>>>>> 379e2243
+            { "Car Showroom",      "Showcase world for YouTubers/Press. Does not use experimental tech.", "Complete"      , "Light",          4000  },
+            { "Open World Forest", "Millions of Ghost of Tsushima grass blades.",                         "Prototype"     , "Very demanding", 10000 },
+            { "Liminal Space",     "Shifts your frequency to a nearby reality.",                          "Prototype"     , "Light",          2048  },
+            { "Sponza 4K",         "High-resolution textures & meshes.",                                  "Complete"      , "Demanding",      5000  },
+            { "Subway",            "GI test. No lights, only emissive textures.",                         "Complete"      , "Moderate",       5000  },
+            { "Minecraft",         "Blocky aesthetic.",                                                   "Complete"      , "Light",          4000  },
+            { "Basic",             "Light, camera, floor.",                                               "Complete"      , "Light",          4000  },
+            { "Water",             "Light, camera, ocean.",                                               "In Progress...", "?",              4000  }
         };
         int world_index = 0;
 
