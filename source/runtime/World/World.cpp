﻿/*
Copyright(c) 2015-2025 Panos Karabelas

Permission is hereby granted, free of charge, to any person obtaining a copy
of this software and associated documentation files (the "Software"), to deal
in the Software without restriction, including without limitation the rights
to use, copy, modify, merge, publish, distribute, sublicense, and / or sell
copies of the Software, and to permit persons to whom the Software is furnished
to do so, subject to the following conditions :

The above copyright notice and this permission notice shall be included in
all copies or substantial portions of the Software.

THE SOFTWARE IS PROVIDED "AS IS", WITHOUT WARRANTY OF ANY KIND, EXPRESS OR
IMPLIED, INCLUDING BUT NOT LIMITED TO THE WARRANTIES OF MERCHANTABILITY, FITNESS
FOR A PARTICULAR PURPOSE AND NONINFRINGEMENT.IN NO EVENT SHALL THE AUTHORS OR
COPYRIGHT HOLDERS BE LIABLE FOR ANY CLAIM, DAMAGES OR OTHER LIABILITY, WHETHER
IN AN ACTION OF CONTRACT, TORT OR OTHERWISE, ARISING FROM, OUT OF OR IN
CONNECTION WITH THE SOFTWARE OR THE USE OR OTHER DEALINGS IN THE SOFTWARE.
*/

//= INCLUDES =========================
#include "pch.h"
#include "World.h"
#include "Entity.h"
#include "../Game/Game.h"
#include "../Profiling/Profiler.h"
#include "../Core/ProgressTracker.h"
<<<<<<< HEAD
//#include "../Core/ThreadPool.h" // Take a look at later
=======
#include "../Core/ThreadPool.h"
>>>>>>> 835f4f74
#include "Components/Renderable.h"
#include "Components/Camera.h"
#include "Components/Light.h"
#include "Components/AudioSource.h"
#include "../Resource/ResourceCache.h"
SP_WARNINGS_OFF
#include "../IO/pugixml.hpp"
SP_WARNINGS_ON
//====================================

//= NAMESPACES ===============
using namespace std;
using namespace spartan::math;
//============================

namespace spartan
{
    namespace
    {
        vector<Entity*> entities;
        vector<Entity*> entities_lights; // entities subset that contains only lights
        string file_path;
        mutex entity_access_mutex;
        vector<Entity*> pending_add;
        set<uint64_t> pending_remove;
        uint32_t audio_source_count     = 0;
        atomic<bool> resolve            = false;
        bool was_in_editor_mode         = false;
        BoundingBox bounding_box    = BoundingBox::Unit;
        Entity* camera              = nullptr;
        Entity* light               = nullptr;

        // entity state tracking - things that change the nature of the entity for rendering
        enum class EntityChange : uint8_t
        {
            None       = 0,
            Active     = 1 << 0,
            Components = 1 << 1,
            CullMode   = 1 << 2,
            LightType  = 1 << 3
        };
        unordered_map<uint64_t, uint32_t> entity_states; // stores: low 8 bits for flags, next 8 for component count, next 8 for cull mode, next 8 for light type

        // material change tracking - things that change the nature of the material for rendering
        unordered_map<uint64_t, size_t> material_state_hashes;

        void mark_entity_changed(uint64_t id, EntityChange change)
        {
            entity_states[id] |= static_cast<uint32_t>(change);
            resolve            = true;
        }

        size_t compute_material_hash(Material* material)
        {
            size_t hash = 17; // FNV-1a seed
            for (const auto* texture : material->GetTextures())
            {
                hash = (hash * 31) ^ reinterpret_cast<size_t>(texture);
            }
            for (const float prop : material->GetProperties())
            {
                hash = (hash * 31) ^ std::hash<float>{}(prop);
            }
            return hash;
        }

        void compute_bounding_box()
        {
            bounding_box = BoundingBox::Unit;

            for (Entity* entity : entities)
            {
                if (entity->GetActive())
                {
                    if (Renderable* renderable = entity->GetComponent<Renderable>())
                    {
                        bounding_box.Merge(renderable->GetBoundingBox());
                    }
                }
            }
        }

        string world_file_path_to_resource_directory(const string& world_file_path)
        {
            const string world_name = FileSystem::GetFileNameWithoutExtensionFromFilePath(world_file_path);
            return FileSystem::GetDirectoryFromFilePath(world_file_path) + "\\" + world_name + "_resources\\";
        }
    }

    namespace world_time
    {
        // simulated time
        float time_of_day = 0.25f; // 6 AM
        float time_scale = 200.0f; // 200x real time

        // tick simulated time every frame
        void tick()
        {
            time_of_day += (static_cast<float>(Timer::GetDeltaTimeSec()) * time_scale) / 86400.0f;
            if (time_of_day >= 1.0f)
            {
                time_of_day -= 1.0f;
            }
            else if (time_of_day < 0.0f)
            {
                time_of_day = 0.0f;
            }
        }

        // get current time of day based on boolean
        float get_time_of_day(bool use_real_world_time)
        {
            if (use_real_world_time)
            {
                using namespace std::chrono;
                auto now = system_clock::now();
                time_t t = system_clock::to_time_t(now);
                tm local_time = {};
            #if defined(_WIN32)
                localtime_s(&local_time, &t);
            #else
                localtime_r(&t, &local_time);
            #endif
                float hours = static_cast<float>(local_time.tm_hour);
                float minutes = static_cast<float>(local_time.tm_min);
                float seconds = static_cast<float>(local_time.tm_sec);
                return (hours + minutes / 60.0f + seconds / 3600.0f) / 24.0f;
            }

            // return simulated time if not using real-world time
            return time_of_day;
        }
    }

    void World::ProcessPendingRemovals()
    {
        lock_guard<mutex> lock(entity_access_mutex);

        if (pending_remove.empty())
            return;

        for (auto it = entities.begin(); it != entities.end(); )
        {
            uint64_t id = (*it)->GetObjectId();
            if (pending_remove.count(id) > 0)
            {
                // clean up change tracking
                entity_states.erase(id);
                if (Material* mat = (*it)->GetComponent<Renderable>() ? (*it)->GetComponent<Renderable>()->GetMaterial() : nullptr)
                {
                    material_state_hashes.erase(mat->GetObjectId());
                }
                delete *it;
                it = entities.erase(it);
            }
            else
            {
                ++it;
            }
        }

        pending_remove.clear();
    }

    void World::ProcessPendingAdditions()
    {
        lock_guard<mutex> lock(entity_access_mutex);

        if (pending_add.empty())
            return;

        entities.insert(entities.end(), pending_add.begin(), pending_add.end());
        pending_add.clear();
    }

    void World::Initialize()
    {

    }

    void World::Shutdown()
    {
        Engine::SetFlag(EngineMode::Playing, false); // stop simulation
        ResourceCache::Shutdown();                   // release all resources (textures, materials, meshes, etc)

        // clear entities
        camera = nullptr;
        light  = nullptr;
        for (Entity* entity : entities)
        {
            delete entity;
        }
        entities.clear();
        entities_lights.clear();
        pending_add.clear();
        camera = nullptr;
        light  = nullptr;
        file_path.clear();

        // clear change tracking
        entity_states.clear();
        material_state_hashes.clear();

        // mark for resolve
        resolve = true;
    }

    void World::Tick()
    {
        // loading can happen in the background
        if (ProgressTracker::IsLoading())
            return;

        SP_PROFILE_CPU();

        // detect game toggling
        const bool started = Engine::IsFlagSet(EngineMode::Playing) && was_in_editor_mode;
        const bool stopped = !Engine::IsFlagSet(EngineMode::Playing) && !was_in_editor_mode;
        was_in_editor_mode = !Engine::IsFlagSet(EngineMode::Playing);

        // start
        if (started)
        {
            for (Entity* entity : entities)
            {
                entity->Start();
            }
        }

        // stop
        if (stopped)
        {
            for (Entity* entity : entities)
            {
                entity->Stop();
            }
        }

        ProcessPendingRemovals();

<<<<<<< HEAD
        for (Entity* entity : entities)
=======
        // pre-tick (parallelized - components calculate shadow matrices, etc.)
        if (entities.size() >= 32 && ThreadPool::GetThreadCount() > 0)
>>>>>>> 835f4f74
        {
            ThreadPool::ParallelLoop([](uint32_t start, uint32_t end)
            {
                for (uint32_t i = start; i < end; i++)
                {
                    if (entities[i]->GetActive())
                    {
                        entities[i]->PreTick();
                    }
                }
            }, static_cast<uint32_t>(entities.size()));
        }
        else
        {
            for (Entity* entity : entities)
            {
                if (entity->GetActive())
                {
                    entity->PreTick();
                }
            }
        }

        // tick (parallelized - renderables update AABB, frustum culling, LOD)
        if (entities.size() >= 32 && ThreadPool::GetThreadCount() > 0)
        {
            ThreadPool::ParallelLoop([](uint32_t start, uint32_t end)
            {
                for (uint32_t i = start; i < end; i++)
                {
                    if (entities[i]->GetActive())
                    {
                        entities[i]->Tick();
                    }
                }
            }, static_cast<uint32_t>(entities.size()));
        }
        else
        {
            for (Entity* entity : entities)
            {
                if (entity->GetActive())
                {
                    entity->Tick();
                }
            }
        }

<<<<<<< HEAD
        // tick
=======
        // entity state checking (serial - accesses shared state)
>>>>>>> 835f4f74
        for (Entity* entity : entities)
        {
            if (entity->GetActive())
            {
<<<<<<< HEAD
                entity->Tick();
            }
        }

        // check for entity changes
        for (Entity* entity : entities)
        {
            if (entity->GetActive())
            {
=======
>>>>>>> 835f4f74
                uint64_t id = entity->GetObjectId();
                auto it = entity_states.find(id);
                if (it != entity_states.end())
                {
                    uint32_t& state = it->second;
                    uint32_t new_state = state;

                    // active state
                    bool was_active = (state & static_cast<uint32_t>(EntityChange::Active)) != 0;
                    if (entity->GetActive() != was_active)
                    {
                        new_state |= static_cast<uint32_t>(EntityChange::Active);
                        resolve = true;
                    }

                    // component count
                    uint8_t prev_component_count = (state >> 8) & 0xFF;
                    uint8_t curr_component_count = static_cast<uint8_t>(min(entity->GetComponentCount(), 255u));
                    if (curr_component_count != prev_component_count)
                    {
                        new_state = (new_state & ~0xFF00) | (curr_component_count << 8);
                        new_state |= static_cast<uint32_t>(EntityChange::Components);
                        resolve = true;
                    }

                    // cull mode
                    uint8_t prev_cull = (state >> 16) & 0xFF;
                    uint8_t curr_cull = static_cast<uint8_t>(RHI_CullMode::None);
                    if (Renderable* renderable = entity->GetComponent<Renderable>())
                    {
                        if (Material* material = renderable->GetMaterial())
                        {
                            curr_cull = static_cast<uint8_t>(material->GetProperty(MaterialProperty::CullMode));
                        }
                    }
                    if (curr_cull != prev_cull)
                    {
                        new_state = (new_state & ~0xFF0000) | (curr_cull << 16);
                        new_state |= static_cast<uint32_t>(EntityChange::CullMode);
                        resolve = true;
                    }

                    // light type
                    uint8_t prev_light_type = (state >> 24) & 0xFF;
                    uint8_t curr_light_type = static_cast<uint8_t>(LightType::Max);
                    if (Light* light_comp = entity->GetComponent<Light>())
                    {
                        curr_light_type = static_cast<uint8_t>(light_comp->GetLightType());
                    }
                    if (curr_light_type != prev_light_type)
                    {
                        new_state = (new_state & ~0xFF000000) | (curr_light_type << 24);
                        new_state |= static_cast<uint32_t>(EntityChange::LightType);
                        resolve = true;
                    }

                    state = new_state;
                }
            }
        }

        ProcessPendingAdditions();

        // resolve if needed
        if (resolve)
        {
            // track entities
            {
                camera             = nullptr;
                light              = nullptr;
                audio_source_count = 0;
                entities_lights.clear();
                for (Entity* entity : entities)
                {
                    if (entity->GetActive())
                    {
                        if (!camera && entity->GetComponent<Camera>())
                        {
                            camera = entity;
                        }

                        if (Light* light_comp = entity->GetComponent<Light>())
                        {
                            if (!light && light_comp->GetLightType() == LightType::Directional)
                            {
                                light = entity;
                            }
                            entities_lights.push_back(entity);
                        }

                        if (entity->GetComponent<AudioSource>())
                        {
                            audio_source_count++;
                        }
                    }
                }
            }

            compute_bounding_box();
            resolve = false;
            entity_states.clear();
        }

        if (Engine::IsFlagSet(EngineMode::Playing))
        {
            world_time::tick();
            Game::Tick();
        }
        else
        {
            Game::EditorTick();
        }
    }

    bool World::SaveToFile(string file_path)
    {
        if (FileSystem::GetExtensionFromFilePath(file_path) != EXTENSION_WORLD)
        {
            file_path += string(EXTENSION_WORLD);
        }

        // start timing
        const Stopwatch timer;

        // serialize the resources before saving the world (XML), as it references them
        {
            string directory = world_file_path_to_resource_directory(file_path);
            FileSystem::CreateDirectory_(directory);

            vector<shared_ptr<IResource>> resources = ResourceCache::GetResources();

            // Combined loop for resource saving, filtered by type
            for (shared_ptr<IResource>& resource : resources)
            {
                string ext;
                switch (resource->GetResourceType())
                {
                    case ResourceType::Texture:  ext = EXTENSION_TEXTURE;  break;
                    case ResourceType::Material: ext = EXTENSION_MATERIAL; break;
                    case ResourceType::Mesh:     ext = EXTENSION_MESH;     break;
                default: continue;
                }
                resource->SaveToFile(directory + resource->GetObjectName() + ext);
            }
        }

        // create document
        pugi::xml_document doc;
        pugi::xml_node world_node = doc.append_child("World");
        world_node.append_attribute("name") = FileSystem::GetFileNameWithoutExtensionFromFilePath(file_path).c_str();

        // entities
        {
            // node
            pugi::xml_node entities_node = world_node.append_child("Entities");

            // get root entities, save them, and they will save their children recursively
            static vector<Entity*> root_entities;
            World::GetRootEntities(root_entities);
            const uint32_t root_entity_count = static_cast<uint32_t>(root_entities.size());

            // progress tracking
            ProgressTracker::GetProgress(ProgressType::World).Start(root_entity_count, "Saving world...");

            // write entities to node
            for (Entity* root : root_entities)
            {
                pugi::xml_node entity_node = entities_node.append_child("Entity");
                root->Save(entity_node);
                ProgressTracker::GetProgress(ProgressType::World).JobDone();
            }
        }

        // save to file
        bool saved = doc.save_file(file_path.c_str(), " ", pugi::format_indent);
        if (!saved)
        {
            SP_LOG_ERROR("Failed to save XML file.");
            return false;
        }

        // log
        SP_LOG_INFO("World \"%s\" has been saved. Duration %.2f ms", file_path.c_str(), timer.GetElapsedTimeMs());

        return true;
    }

    bool World::LoadFromFile(const string& file_path_)
    {
        Shutdown(); // clear existing world
        file_path = file_path_;

        // start timing
        const Stopwatch timer;

        // deserialize the resources before loading the world (XML), as it references them
        {
            string directory = world_file_path_to_resource_directory(file_path);
            vector<string> files = FileSystem::GetFilesInDirectory(directory);

            // Combined loop for loading, filtered by extension
            for (string& path : files)
            {
                if (FileSystem::IsEngineTextureFile(path))
                {
                    ResourceCache::Load<RHI_Texture>(path);
                }
                else if (FileSystem::IsEngineMaterialFile(path))
                {
                    ResourceCache::Load<Material>(path);
                }
                else if (FileSystem::IsEngineMeshFile(path))
                {
                    ResourceCache::Load<Mesh>(path);
                }
            }
        }

        // load xml document
        pugi::xml_document doc;
        pugi::xml_parse_result result = doc.load_file(file_path.c_str());
        if (!result)
        {
            SP_LOG_ERROR("Failed to load XML file: %s", result.description());
            return false;
        }

        // get world node
        pugi::xml_node world_node = doc.child("World");
        if (!world_node)
        {
            SP_LOG_ERROR("No 'World' node found.");
            return false;
        }

        // entities
        {
            // get node
            pugi::xml_node entities_node = world_node.child("Entities");
            if (!entities_node)
            {
                SP_LOG_ERROR("No 'Entities' node found.");
                return false;
            }

            // count root entities for progress tracking
            uint32_t root_entity_count = 0;
            for (pugi::xml_node entity_node = entities_node.child("Entity"); entity_node; entity_node = entity_node.next_sibling("Entity"))
            {
                ++root_entity_count;
            }

            // progress tracking
            ProgressTracker::GetProgress(ProgressType::World).Start(root_entity_count, "Loading world...");

            // load root entities (they will load their descendants recursively)
            for (pugi::xml_node entity_node = entities_node.child("Entity"); entity_node; entity_node = entity_node.next_sibling("Entity"))
            {
                Entity* entity = World::CreateEntity();
                entity->Load(entity_node);
                ProgressTracker::GetProgress(ProgressType::World).JobDone();
            }
        }

        // report time
        SP_LOG_INFO("World \"%s\" has been loaded. Duration %.2f ms", file_path.c_str(), timer.GetElapsedTimeMs());

        return true;
    }

    Entity* World::CreateEntity()
    {
        lock_guard lock(entity_access_mutex);

        Entity* entity = new Entity();
        pending_add.push_back(entity);
        mark_entity_changed(entity->GetObjectId(), EntityChange::Components); // new entity requires resolve

        return entity;
    }

    bool World::EntityExists(Entity* entity)
    {
        SP_ASSERT_MSG(entity != nullptr, "Entity is null");

        return GetEntityById(entity->GetObjectId()) != nullptr;
    }

    void World::RemoveEntity(Entity* entity_to_remove)
    {
        SP_ASSERT_MSG(entity_to_remove != nullptr, "Entity is null");

        lock_guard<mutex> lock(entity_access_mutex);

        // keep track of the local camera pointer so we don't have a dangling pointer
        if (Camera* camera_ = entity_to_remove->GetComponent<Camera>())
        {
            camera = nullptr;
        }

        // remove the entity and all of its children
        {
            // get the root entity and its descendants
            vector<Entity*> entities_to_remove;
            entities_to_remove.push_back(entity_to_remove); // add the root entity
            entity_to_remove->GetDescendants(&entities_to_remove); // get descendants

            // create a set containing the object ids of entities to remove
            set<uint64_t> ids_to_remove;
            for (Entity* entity : entities_to_remove)
            {
                ids_to_remove.insert(entity->GetObjectId());
            }

            // defer removal
            pending_remove.insert(ids_to_remove.begin(), ids_to_remove.end());

            // if there was a parent, update it
            if (Entity* parent = entity_to_remove->GetParent())
            {
                parent->AcquireChildren();
            }
        }

        resolve = true;
    }

    void World::GetRootEntities(vector<Entity*>& entities_out)
    {
        lock_guard<mutex> lock(entity_access_mutex);

        entities_out.clear();
        entities_out.reserve(entities.size());
        for (Entity* entity : entities)
        {
            if (!entity->GetParent())
            {
                entities_out.emplace_back(entity);
            }
        }
    }

    Entity* World::GetEntityById(const uint64_t id)
    {
        lock_guard<mutex> lock(entity_access_mutex);

        for (const auto& entity : entities)
        {
            if (entity && entity->GetObjectId() == id)
                return entity;
        }

        return nullptr;
    }

    const vector<Entity*>& World::GetEntities()
    {
        return entities;
    }

    const vector<Entity*>& World::GetEntitiesLights()
    {
        return entities_lights;
    }

    string World::GetName()
    {
        return FileSystem::GetFileNameFromFilePath(file_path);
    }

    const string& World::GetFilePath()
    {
        return file_path;
    }

    BoundingBox& World::GetBoundingBox()
    {
        return bounding_box;
    }

    Camera* World::GetCamera()
    {
        return camera ? camera->GetComponent<Camera>() : nullptr;
    }

    Light* World::GetDirectionalLight()
    {
        return light ? light->GetComponent<Light>() : nullptr;
    }

    uint32_t World::GetLightCount()
    {
        return static_cast<uint32_t>(entities_lights.size());
    }

    uint32_t World::GetAudioSourceCount()
    {
        return audio_source_count;
    }

    bool World::HaveMaterialsChangedThisFrame()
    {
        lock_guard<mutex> lock(entity_access_mutex);

        bool changed = false;
        for (Entity* entity : entities)
        {
            if (Renderable* renderable = entity->GetComponent<Renderable>())
            {
                if (Material* material = renderable->GetMaterial())
                {
                    const uint64_t id   = material->GetObjectId();
                    size_t current_hash = compute_material_hash(material);
                    auto it = material_state_hashes.find(id);
                    if (it == material_state_hashes.end())
                    {
                        // new material
                        material_state_hashes[id] = current_hash;
                        changed = true;
                    }
                    else if (it->second != current_hash)
                    {
                        // material changed
                        it->second = current_hash;
                        changed = true;
                    }
                }
            }
        }

        return changed;
    }

    bool World::HaveLightsChangedThisFrame()
    {
        lock_guard<mutex> lock(entity_access_mutex);

        for (Entity* entity : entities_lights)
        {
            if (Light* light = entity->GetComponent<Light>())
            {
                if (light->HasChangedThisFrame())
                    return true;
            }
        }

        return false;
    }

    float World::GetTimeOfDay(bool use_real_world_time)
    {
        return world_time::get_time_of_day(use_real_world_time);
    }
}<|MERGE_RESOLUTION|>--- conflicted
+++ resolved
@@ -26,11 +26,7 @@
 #include "../Game/Game.h"
 #include "../Profiling/Profiler.h"
 #include "../Core/ProgressTracker.h"
-<<<<<<< HEAD
 //#include "../Core/ThreadPool.h" // Take a look at later
-=======
-#include "../Core/ThreadPool.h"
->>>>>>> 835f4f74
 #include "Components/Renderable.h"
 #include "Components/Camera.h"
 #include "Components/Light.h"
@@ -271,70 +267,20 @@
 
         ProcessPendingRemovals();
 
-<<<<<<< HEAD
+      
         for (Entity* entity : entities)
-=======
-        // pre-tick (parallelized - components calculate shadow matrices, etc.)
-        if (entities.size() >= 32 && ThreadPool::GetThreadCount() > 0)
->>>>>>> 835f4f74
-        {
-            ThreadPool::ParallelLoop([](uint32_t start, uint32_t end)
-            {
-                for (uint32_t i = start; i < end; i++)
-                {
-                    if (entities[i]->GetActive())
-                    {
-                        entities[i]->PreTick();
-                    }
-                }
-            }, static_cast<uint32_t>(entities.size()));
-        }
-        else
-        {
-            for (Entity* entity : entities)
-            {
-                if (entity->GetActive())
-                {
-                    entity->PreTick();
-                }
-            }
-        }
-
-        // tick (parallelized - renderables update AABB, frustum culling, LOD)
-        if (entities.size() >= 32 && ThreadPool::GetThreadCount() > 0)
-        {
-            ThreadPool::ParallelLoop([](uint32_t start, uint32_t end)
-            {
-                for (uint32_t i = start; i < end; i++)
-                {
-                    if (entities[i]->GetActive())
-                    {
-                        entities[i]->Tick();
-                    }
-                }
-            }, static_cast<uint32_t>(entities.size()));
-        }
-        else
-        {
-            for (Entity* entity : entities)
-            {
-                if (entity->GetActive())
-                {
-                    entity->Tick();
-                }
-            }
-        }
-
-<<<<<<< HEAD
+        {
+            if (entity->GetActive())
+            {
+                entity->PreTick();
+            }
+        }
+
         // tick
-=======
-        // entity state checking (serial - accesses shared state)
->>>>>>> 835f4f74
         for (Entity* entity : entities)
         {
             if (entity->GetActive())
             {
-<<<<<<< HEAD
                 entity->Tick();
             }
         }
@@ -344,8 +290,6 @@
         {
             if (entity->GetActive())
             {
-=======
->>>>>>> 835f4f74
                 uint64_t id = entity->GetObjectId();
                 auto it = entity_states.find(id);
                 if (it != entity_states.end())
