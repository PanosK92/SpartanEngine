--- conflicted
+++ resolved
@@ -79,15 +79,9 @@
 
 		void AddComponent(uint32_t entityID, std::shared_ptr<IComponent>& component) override;
 
-<<<<<<< HEAD
-        std::shared_ptr<IComponent> GetComponent(uint32_t entityID) override;
-        std::shared_ptr<IComponent> GetComponentByID(uint32_t entityID, uint32_t componentID) override;
-        std::vector<std::shared_ptr<IComponent>> GetComponents(uint32_t entityID) override;
-=======
         std::shared_ptr<T>& GetComponent(uint32_t entityID);
         std::shared_ptr<T>& GetComponentByID(uint32_t entityID, uint32_t componentID);
         std::vector<std::shared_ptr<T>> GetComponents(uint32_t entityID);
->>>>>>> 4a69f829
 
 	    void RemoveComponent(uint32_t entityID) override;
         void RemoveComponentByID(uint32_t entityID, uint32_t componentID) override;
@@ -107,14 +101,8 @@
 	template<typename T>
 	inline void ComponentManager<T>::AddComponent(uint32_t entityID, std::shared_ptr<IComponent>& component)
 	{
-<<<<<<< HEAD
-		ComponentInstance instance = mComponentData.mSize;
-        std::cout << "EntityID: " << entityID << " Instance: " << instance << "\n";
-        mComponentData.mData[instance] = std::dynamic_pointer_cast<T>(component);
-=======
 		ComponentIndex instance = mComponentData.mSize;
 		mComponentData.mData[instance] = component;
->>>>>>> 4a69f829
 			
 		mEntityMap[entityID][component->GetId()] = instance;
 		mInstanceMap[instance] = entityID;
@@ -123,20 +111,12 @@
 	}
 		
 	template<typename T>
-<<<<<<< HEAD
-	inline std::shared_ptr<IComponent> ComponentManager<T>::GetComponent(uint32_t entityID)
-=======
 	inline std::shared_ptr<T>& ComponentManager<T>::GetComponent(uint32_t entity_id)
->>>>>>> 4a69f829
 	{
         std::unordered_map<uint32_t, ComponentIndex> _map = mEntityMap[entity_id];		
 		if (!_map.empty())
 		{
-<<<<<<< HEAD
-			return std::dynamic_pointer_cast<IComponent>(mComponentData.mData[inst.begin()->second]);
-=======
 			return mComponentData.mData[_map.begin()->second];
->>>>>>> 4a69f829
 		}
 
         static std::shared_ptr<T> empty;
@@ -144,16 +124,6 @@
 	}
 
     template<typename T>
-<<<<<<< HEAD
-    inline std::shared_ptr<IComponent> ComponentManager<T>::GetComponentByID(uint32_t entityID, uint32_t componentID)
-    {
-        auto inst = mEntityMap[entityID];
-
-        if (!(inst.count(componentID) > 0))
-        {
-            ComponentInstance i = inst[componentID];
-            return std::dynamic_pointer_cast<IComponent>(mComponentData.mData[i]);
-=======
     inline std::shared_ptr<T>& ComponentManager<T>::GetComponentByID(uint32_t entity_id, uint32_t componentID)
     {
         auto _map = mEntityMap[entity_id];
@@ -161,27 +131,17 @@
         {
             ComponentIndex i = _map[componentID];
             return mComponentData.mData[i];
->>>>>>> 4a69f829
         }
 
         return nullptr;
     }
 
     template<typename T>
-<<<<<<< HEAD
-    inline std::vector<std::shared_ptr<IComponent>> ComponentManager<T>::GetComponents(uint32_t entityID)
-    {
-        auto inst = mEntityMap[entityID];
-
-        std::vector<std::shared_ptr<IComponent>> components;
-        if (!inst.empty())
-=======
     inline std::vector<std::shared_ptr<T>> ComponentManager<T>::GetComponents(uint32_t entity_id)
     {
         auto _map = mEntityMap[entity_id];
         std::vector<std::shared_ptr<T>> components;
         if (!_map.empty())
->>>>>>> 4a69f829
         {
             for (auto& c : _map)
             {
@@ -198,15 +158,9 @@
         std::unordered_map<uint32_t, ComponentIndex> _map = mEntityMap[entity_id];
         if (!_map.empty())
         {
-<<<<<<< HEAD
-            ComponentInstance lastComponent = mComponentData.mSize - 1;
-            mComponentData.mData[mEntityMap[entityID].begin()->second] = mComponentData.mData[lastComponent];
-            mEntityMap[mInstanceMap[lastComponent]][mComponentData.mData[lastComponent]->GetId()] = mEntityMap[entityID].begin()->second;
-=======
             ComponentIndex lastComponent = mComponentData.mSize - 1;
             mComponentData.mData[mEntityMap[entity_id].begin()->second] = mComponentData.mData[lastComponent];
             //mEntityMap[mInstanceMap[lastComponent]][mComponentData.mData[lastComponent]->GetId()] = componentID; // componentID not defined ?
->>>>>>> 4a69f829
             mComponentData.mData[lastComponent] = nullptr;
             mEntityMap[entity_id].erase(mEntityMap[entity_id].begin());
 
