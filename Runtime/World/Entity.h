/*
Copyright(c) 2016-2019 Panos Karabelas

Permission is hereby granted, free of charge, to any person obtaining a copy
of this software and associated documentation files (the "Software"), to deal
in the Software without restriction, including without limitation the rights
to use, copy, modify, merge, publish, distribute, sublicense, and / or sell
copies of the Software, and to permit persons to whom the Software is furnished
to do so, subject to the following conditions :

The above copyright notice and this permission notice shall be included in
all copies or substantial portions of the Software.

THE SOFTWARE IS PROVIDED "AS IS", WITHOUT WARRANTY OF ANY KIND, EXPRESS OR
IMPLIED, INCLUDING BUT NOT LIMITED TO THE WARRANTIES OF MERCHANTABILITY, FITNESS
FOR A PARTICULAR PURPOSE AND NONINFRINGEMENT.IN NO EVENT SHALL THE AUTHORS OR
COPYRIGHT HOLDERS BE LIABLE FOR ANY CLAIM, DAMAGES OR OTHER LIABILITY, WHETHER
IN AN ACTION OF CONTRACT, TORT OR OTHERWISE, ARISING FROM, OUT OF OR IN
CONNECTION WITH THE SOFTWARE OR THE USE OR OTHER DEALINGS IN THE SOFTWARE.
*/

#pragma once

//= INCLUDES =====================
#include <vector>
#include "../Core/EventSystem.h"
#include "World.h"
#include "../Core/Context.h"
//================================

namespace Spartan
{
	class Context;
	class Transform;
	class Renderable;
	
	class SPARTAN_CLASS Entity : public Spartan_Object, public std::enable_shared_from_this<Entity>
	{
	public:
		Entity(Context* context);
		~Entity();

		void Initialize(Transform* transform);
		void Clone();

		//==========================
		void Start();
		void Stop();
		void Tick(float delta_time);
		//==========================

		void Serialize(FileStream* stream);
		void Deserialize(FileStream* stream, Transform* parent);

		//= PROPERTIES ===================================================================================================
		const std::string& GetName() const								{ return m_name; }
		void SetName(const std::string& name)							{ m_name = name; }

		bool IsActive() const											{ return m_is_active; }
        void SetActive(const bool active);

		bool IsVisibleInHierarchy() const								{ return m_hierarchy_visibility; }
		void SetHierarchyVisibility(const bool hierarchy_visibility)	{ m_hierarchy_visibility = hierarchy_visibility; }
		//================================================================================================================

		// Adds a component of ComponentType 
		std::shared_ptr<IComponent> AddComponent(ComponentType type);

		// Adds a component of type T
		template <class T>
		constexpr std::shared_ptr<T> AddComponent()
		{
			VALIDATE_COMPONENT_TYPE(T);
			const ComponentType type = IComponent::TypeToEnum<T>();

			// Return component in case it already exists while ignoring Script components (they can exist multiple times)
			if (HasComponent(type) && type != ComponentType_Script)
				return GetComponent<T>();

			// Add component
            m_component_mask |= (1 << (int)type);
            m_components.emplace_back
			(	
				std::make_shared<T>
				(
					m_context,
					this,
					GetTransform_PtrRaw()
				)
			);

			auto new_component = std::static_pointer_cast<T>(m_components.back());
			new_component->SetType(IComponent::TypeToEnum<T>());
			new_component->OnInitialize();

            m_id_to_type[new_component->GetId()] = type;

			// Caching of rendering performance critical components
			if constexpr (std::is_same<T, Renderable>::value)
			{
				m_renderable = static_cast<Renderable*>(new_component.get());
			}

            auto world = m_context->GetSubsystem<World>();
            auto manager = world->GetComponentManager<T>();
            manager->AddComponent(this->GetId(), new_component);

			// Make the scene resolve
			FIRE_EVENT(Event_World_Resolve);

			return new_component;
		}

		// Returns a component of type T (if it exists)
		template <class T>
		constexpr std::shared_ptr<T> GetComponent()
		{
			VALIDATE_COMPONENT_TYPE(T);
			const ComponentType type = IComponent::TypeToEnum<T>();

            auto world = m_context->GetSubsystem<World>();
            return world->GetComponentManager<T>()->GetComponent(GetId());
		}

		// Returns any components of type T (if they exist)
		template <class T>
		constexpr std::vector<std::shared_ptr<T>> GetComponents()
		{
			VALIDATE_COMPONENT_TYPE(T);
			const ComponentType type = IComponent::TypeToEnum<T>();

            auto world = m_context->GetSubsystem<World>();
            auto components = world->GetComponentManager<T>()->GetComponents(GetId());

            return components;
		}
		
		// Checks if a component of ComponentType exists
		bool HasComponent(const ComponentType type) 
		{ 
            return m_component_mask & (1 << (int)type);
		}

		// Checks if a component of type T exists
		template <class T>
		constexpr bool HasComponent() 
		{ 
			VALIDATE_COMPONENT_TYPE(T);
			return HasComponent(IComponent::TypeToEnum<T>()); 
		}

		// Removes a component of type T (if it exists)
		template <class T>
		constexpr void RemoveComponent()
		{
			VALIDATE_COMPONENT_TYPE(T);
			const ComponentType type = IComponent::TypeToEnum<T>();

			for (auto it = m_components.begin(); it != m_components.end();)
			{
				auto component = *it;
				if (component->GetType() == type)
				{
					component->OnRemove();
					component.reset();
					it = m_components.erase(it);
				}
				else
				{
					++it;
				}
			}

            auto scene = m_context->GetSubsystem<World>();
            scene->GetComponentManager<T>()->RemoveComponent(GetId());

            m_component_mask &= ~(1 << (int)type);

			// Make the scene resolve
			FIRE_EVENT(Event_World_Resolve);
		}

		void RemoveComponentById(uint32_t id);
        const auto Entity::GetAllComponents() const
        {
            auto scene = m_context->GetSubsystem<World>();
            std::vector<std::shared_ptr<IComponent>> components;

            scene->IterateManagers([&](auto& manager)
            {
                auto mcomponents = manager->GetComponents(GetId());
                components.insert(components.end(), mcomponents.begin(), mcomponents.end());
            });

            return components;
        }

		// Direct access for performance critical usage (not safe)
		Transform* GetTransform_PtrRaw() const		{ return m_transform; }
		Renderable* GetRenderable_PtrRaw() const	{ return m_renderable; }
		std::shared_ptr<Entity> GetPtrShared()		{ return shared_from_this(); }

	private:
		std::string m_name			= "Entity";
		bool m_is_active			= true;
		bool m_hierarchy_visibility	= true;
		// Caching of performance critical components
		Transform* m_transform		= nullptr;
		Renderable* m_renderable	= nullptr;

		// Components
		std::vector<std::shared_ptr<IComponent>> m_components;
		std::shared_ptr<Entity> m_component_empty;

<<<<<<< HEAD
        // Component Managment
        unsigned int m_component_mask = 0;
=======
        // Component management
        ComponentMask m_component_mask;
>>>>>>> f8041eac
        std::unordered_map<uint32_t, ComponentType> m_id_to_type;

		// Misc
		Context* m_context;
	};
}<|MERGE_RESOLUTION|>--- conflicted
+++ resolved
@@ -212,13 +212,8 @@
 		std::vector<std::shared_ptr<IComponent>> m_components;
 		std::shared_ptr<Entity> m_component_empty;
 
-<<<<<<< HEAD
         // Component Managment
         unsigned int m_component_mask = 0;
-=======
-        // Component management
-        ComponentMask m_component_mask;
->>>>>>> f8041eac
         std::unordered_map<uint32_t, ComponentType> m_id_to_type;
 
 		// Misc
