--- conflicted
+++ resolved
@@ -88,18 +88,11 @@
             return std::vector<std::shared_ptr<T>>();
         }
 
-<<<<<<< HEAD
-			// Create new component
-            std::shared_ptr<IComponent> new_component = std::make_shared<T>(m_context, this, GetTransform_PtrRaw());
-			new_component->SetType(type);
-			new_component->OnInitialize();
-=======
         // Adds a component
         template <class T>
         inline std::shared_ptr<T> AddComponent(uint32_t component_id = 0)
         {
             const ComponentType type = IComponent::TypeToEnum<T>();
->>>>>>> 4a69f829
 
             // Return component in case it already exists while ignoring Script components (they can exist multiple times)
             if (HasComponent(type) && type != ComponentType_Script)
@@ -117,12 +110,6 @@
             // Add component mask
             m_component_mask |= (1 << static_cast<unsigned int>(type));
 
-<<<<<<< HEAD
-			return std::dynamic_pointer_cast<T>(new_component);
-		}
-
-        std::shared_ptr<IComponent> AddComponent(ComponentType type);
-=======
             // Caching of rendering performance critical components
             if constexpr (std::is_same<T, Renderable>::value)
             {
@@ -131,27 +118,16 @@
 
             // Make the scene resolve
             FIRE_EVENT(Event_World_Resolve);
->>>>>>> 4a69f829
 
             return new_component;
         }
 
-<<<<<<< HEAD
-            auto world = m_context->GetSubsystem<World>();
-            return std::dynamic_pointer_cast<T>(world->GetComponentManager<T>()->GetComponent(GetId()));
-		}
-=======
         // Adds a component 
         std::shared_ptr<IComponent> AddComponent(ComponentType type, uint32_t component_id = 0);
->>>>>>> 4a69f829
 
 		// Removes a component
 		template <class T>
-<<<<<<< HEAD
-		std::vector<std::shared_ptr<IComponent>> GetComponents()
-=======
         inline void RemoveComponent()
->>>>>>> 4a69f829
 		{
             if (!HasComponent<T>())
                 return;
